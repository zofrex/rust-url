--- conflicted
+++ resolved
@@ -4,7 +4,6 @@
 version = "0.1.1"
 authors = [ "Simon Sapin <simon.sapin@exyr.org>" ]
 
-<<<<<<< HEAD
 description = "URL parser for Rust"
 documentation = "http://servo.github.io/rust-url/url/index.html"
 repository = "https://github.com/servo/rust-url"
@@ -12,16 +11,11 @@
 keywords = ["url", "parser"]
 license = "MIT/Apache-2.0"
 
-
-[dependencies]
-encoding = "0.2"
-=======
 [features]
 
 query_encoding = ["encoding"]
 
 [dependencies.encoding]
 
-git = "https://github.com/lifthrasiir/rust-encoding"
-optional = true
->>>>>>> a838a412
+version = "0.2"
+optional = true